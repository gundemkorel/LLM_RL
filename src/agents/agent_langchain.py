--- conflicted
+++ resolved
@@ -32,17 +32,8 @@
     local_explanation: Any = None
     partial_dependence: Any = None
     top_feature_index: Optional[int] = None
-<<<<<<< HEAD
     feature_names: Optional[Sequence[str]] = None
 
-
-=======
-
-    feature_names: Optional[Sequence[str]] = None
-
-
-
->>>>>>> 9f7611e1
 class ToolUsingPolicy:
     """LangChain-powered policy that orchestrates explanation tools via ReAct."""
 
@@ -78,10 +69,6 @@
         self._llm = llm
         self._max_tool_calls = max_tool_calls
 
-<<<<<<< HEAD
-=======
-
->>>>>>> 9f7611e1
     def generate_explanation(
         self,
         x: np.ndarray,
@@ -95,10 +82,6 @@
         state = _AgentState()
         if feature_names is not None:
             state.feature_names = tuple(str(name) for name in feature_names)
-<<<<<<< HEAD
-=======
-
->>>>>>> 9f7611e1
         scratchpad: List[str] = []
         calls_used = 0
         x_list = _ensure_list(x)
@@ -142,19 +125,11 @@
             )
             state.partial_dependence = pd_result
 
-<<<<<<< HEAD
-=======
-
->>>>>>> 9f7611e1
         summary = self._build_summary(p_list, state)
         if include_tool_count:
             return summary, calls_used
         return summary
 
-<<<<<<< HEAD
-=======
-
->>>>>>> 9f7611e1
     def _render_prompt(
         self,
         x_list: List[Any],
@@ -178,7 +153,7 @@
             "Scratchpad so far:\n"
             f"{scratchpad_text}\n"
             "Reply with JSON only."
-<<<<<<< HEAD
+
         )
 
     def _parse_step(self, content: Any) -> Dict[str, Any]:
@@ -239,69 +214,6 @@
             result, state.top_feature_index, state.feature_names
         )
 
-=======
-
-        )
-
-    def _parse_step(self, content: Any) -> Dict[str, Any]:
-        if _AIMessage is not None and isinstance(content, _AIMessage):
-            content = content.content
-        elif _HumanMessage is not None and isinstance(content, _HumanMessage):
-            content = content.content
-
-        if not isinstance(content, str):
-            raise ValueError(f"LLM response must be a JSON string, received {type(content)!r}")
-
-        try:
-            data = json.loads(content)
-        except json.JSONDecodeError as exc:  # pragma: no cover - error surface guarded in tests
-            raise ValueError("LLM response was not valid JSON") from exc
-        if not isinstance(data, dict):
-            raise ValueError("LLM response must decode to a JSON object")
-        if "thought" not in data:
-            raise ValueError("LLM response is missing the required 'thought' field")
-        return data
-
-    def _execute_action(self, action: Dict[str, Any], x_list: List[Any], state: _AgentState) -> str:
-        tool_name = action.get("tool")
-        if not isinstance(tool_name, str):
-            raise ValueError("Action must specify a tool name")
-
-        if tool_name not in self._tools:
-            raise KeyError(f"Unknown tool requested: {tool_name}")
-
-        raw_args = action.get("args", {})
-        if raw_args is None:
-            raw_args = {}
-        if not isinstance(raw_args, dict):
-            raise ValueError("Action 'args' must be a JSON object")
-
-        prepared_args = self._prepare_tool_args(tool_name, raw_args, x_list, state)
-        result = self._tools[tool_name](**prepared_args)
-
-        if tool_name == "get_feature_importance":
-            state.feature_importance = self._normalize_feature_importance(result)
-            if not state.feature_importance:
-                raise ValueError("Feature importance tool returned no attributions")
-            state.top_feature_index = int(state.feature_importance[0][0])
-            return self._summarize_feature_importance(
-                state.feature_importance, state.feature_names
-            )
-
-        if tool_name == "get_local_explanation":
-            state.local_explanation = result
-            return self._summarize_local_explanation(result)
-
-        # Partial dependence must use the top feature index when available.
-        if state.top_feature_index is None:
-            raise RuntimeError("Partial dependence requested before feature importance was available")
-
-        state.partial_dependence = result
-        return self._summarize_partial_dependence(
-            result, state.top_feature_index, state.feature_names
-        )
-
->>>>>>> 9f7611e1
     def _prepare_tool_args(
         self,
         tool_name: str,
@@ -368,10 +280,7 @@
             f"{self._feature_label(int(idx), feature_names)}:{float(val):+0.2f}"
             for idx, val in values[:3]
         )
-<<<<<<< HEAD
-=======
-
->>>>>>> 9f7611e1
+
         return f"Top SHAP attributions -> {highlights}"
 
     def _summarize_local_explanation(self, result: Any) -> str:
@@ -384,10 +293,6 @@
         feature_names: Optional[Sequence[str]],
     ) -> str:
         detail = self._format_partial_dependence(result, feature_idx, feature_names)
-<<<<<<< HEAD
-=======
-
->>>>>>> 9f7611e1
         return f"Partial dependence insight: {detail}" if detail else "Partial dependence insight: (none)"
 
     def _normalize_feature_importance(
@@ -437,10 +342,6 @@
         feature_idx: int,
         feature_names: Optional[Sequence[str]],
     ) -> str:
-<<<<<<< HEAD
-=======
-
->>>>>>> 9f7611e1
         if result is None:
             return ""
         detail: str
@@ -479,10 +380,6 @@
             return f"{prefix}[{index}]"
         return f"{prefix}{index}"
 
-<<<<<<< HEAD
-=======
-
->>>>>>> 9f7611e1
     def _pick_metric(self, data: Dict[str, Any]) -> Tuple[Optional[str], Optional[str]]:
         for key in ("score", "r2", "r_squared", "fidelity", "accuracy"):
             if key in data:
