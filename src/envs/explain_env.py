from __future__ import annotations
from dataclasses import dataclass
from typing import Any, Dict

import numpy as np

<<<<<<< HEAD
=======

>>>>>>> 683e7438
from src.data.datasets import TabularDataset
from src.models.blackbox import BlackBoxModel
from src.models.g_explainer import ExplanationInducedModel
from src.utils.reward import neg_kl_reward

@dataclass
class StepOutput:
    observation: Dict[str, Any]
    reward: float
    done: bool
    info: Dict[str, Any]

class ExplainEnv:
    """A minimal environment:
    - reset() returns an x and either f(x) or its label depending on the reveal mode
    - step(explanation, tool_call_count) computes g(E) and returns reward = -KL(f(x)||g(E))
      minus a penalty for tool usage.
    """

    def __init__(
        self,
<<<<<<< HEAD
=======

>>>>>>> 683e7438
        *,
        dataset: TabularDataset,
        blackbox: BlackBoxModel,
        reveal: str = "probs",
        tool_penalty: float = 0.0,
        seed: int = 0,
    ):
        if reveal not in {"probs", "label"}:
            raise ValueError(f"Unsupported reveal mode: {reveal}")

<<<<<<< HEAD
        self.dataset = dataset
        self.blackbox = blackbox
=======

        self.dataset = dataset
        self.blackbox = blackbox

>>>>>>> 683e7438
        self.g = ExplanationInducedModel()
        self.g.fit_dummy()

        self.reveal = reveal
        self.tool_penalty = float(tool_penalty)
<<<<<<< HEAD
        self._next_seed = int(seed)

=======

        self._next_seed = int(seed)


>>>>>>> 683e7438
        self.current_x = None
        self.current_p = None
        self.t = 0

<<<<<<< HEAD
=======

>>>>>>> 683e7438
    def _sample_from_dataset(self) -> np.ndarray:
        sample_seed = self._next_seed
        self._next_seed += 1
        batch = self.dataset.sample(n=1, seed=sample_seed)
        if batch.shape[0] != 1:
            raise ValueError("Dataset sampling must return a single row for n=1")
        return np.array(batch[0], copy=True)

<<<<<<< HEAD
=======

>>>>>>> 683e7438
    def _current_observation(self) -> Dict[str, Any]:
        obs: Dict[str, Any] = {"x": self.current_x}
        if self.reveal == "probs":
            obs["p"] = self.current_p
        else:
            obs["y"] = int(self.current_p[1] > 0.5)
        return obs

    def reset(self) -> Dict[str, Any]:
        self.t = 0
<<<<<<< HEAD
        self.current_x = self._sample_from_dataset()
        self.current_p = self.blackbox.predict_proba(self.current_x)
        return self._current_observation()

=======

        self.current_x = self._sample_from_dataset()
        self.current_p = self.blackbox.predict_proba(self.current_x)
        return self._current_observation()


>>>>>>> 683e7438
    def step(self, explanation: str, tool_call_count: int = 0) -> StepOutput:
        q = self.g.predict_proba([explanation])[0]  # [p0, p1]
        base_reward = neg_kl_reward(self.current_p, q)
        reward = base_reward - self.tool_penalty * tool_call_count
        self.t += 1
        done = True  # single-step episodes (x -> E)
        obs = self._current_observation()
        obs.update({"explanation": explanation, "q": q})
        info: Dict[str, Any] = {
            "tool_call_count": tool_call_count,
            "base_reward": base_reward,
        }
        return StepOutput(observation=obs, reward=reward, done=done, info=info)

    @property
    def feature_names(self) -> list[str] | None:
        return self.dataset.feature_names<|MERGE_RESOLUTION|>--- conflicted
+++ resolved
@@ -4,10 +4,7 @@
 
 import numpy as np
 
-<<<<<<< HEAD
-=======
 
->>>>>>> 683e7438
 from src.data.datasets import TabularDataset
 from src.models.blackbox import BlackBoxModel
 from src.models.g_explainer import ExplanationInducedModel
@@ -29,10 +26,7 @@
 
     def __init__(
         self,
-<<<<<<< HEAD
-=======
 
->>>>>>> 683e7438
         *,
         dataset: TabularDataset,
         blackbox: BlackBoxModel,
@@ -43,37 +37,23 @@
         if reveal not in {"probs", "label"}:
             raise ValueError(f"Unsupported reveal mode: {reveal}")
 
-<<<<<<< HEAD
-        self.dataset = dataset
-        self.blackbox = blackbox
-=======
 
         self.dataset = dataset
         self.blackbox = blackbox
 
->>>>>>> 683e7438
         self.g = ExplanationInducedModel()
         self.g.fit_dummy()
 
         self.reveal = reveal
         self.tool_penalty = float(tool_penalty)
-<<<<<<< HEAD
-        self._next_seed = int(seed)
-
-=======
 
         self._next_seed = int(seed)
 
-
->>>>>>> 683e7438
         self.current_x = None
         self.current_p = None
         self.t = 0
 
-<<<<<<< HEAD
-=======
 
->>>>>>> 683e7438
     def _sample_from_dataset(self) -> np.ndarray:
         sample_seed = self._next_seed
         self._next_seed += 1
@@ -82,10 +62,7 @@
             raise ValueError("Dataset sampling must return a single row for n=1")
         return np.array(batch[0], copy=True)
 
-<<<<<<< HEAD
-=======
 
->>>>>>> 683e7438
     def _current_observation(self) -> Dict[str, Any]:
         obs: Dict[str, Any] = {"x": self.current_x}
         if self.reveal == "probs":
@@ -96,19 +73,11 @@
 
     def reset(self) -> Dict[str, Any]:
         self.t = 0
-<<<<<<< HEAD
-        self.current_x = self._sample_from_dataset()
-        self.current_p = self.blackbox.predict_proba(self.current_x)
-        return self._current_observation()
-
-=======
 
         self.current_x = self._sample_from_dataset()
         self.current_p = self.blackbox.predict_proba(self.current_x)
         return self._current_observation()
 
-
->>>>>>> 683e7438
     def step(self, explanation: str, tool_call_count: int = 0) -> StepOutput:
         q = self.g.predict_proba([explanation])[0]  # [p0, p1]
         base_reward = neg_kl_reward(self.current_p, q)
