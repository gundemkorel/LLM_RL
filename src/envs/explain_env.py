from __future__ import annotations
from dataclasses import dataclass
from typing import Any, Dict

import numpy as np
<<<<<<< HEAD
=======
from sklearn.datasets import make_classification
from sklearn.linear_model import LogisticRegression
>>>>>>> f74690e5

from src.data.datasets import TabularDataset
from src.models.blackbox import BlackBoxModel
from src.models.g_explainer import ExplanationInducedModel
from src.utils.reward import neg_kl_reward

@dataclass
class StepOutput:
    observation: Dict[str, Any]
    reward: float
    done: bool
    info: Dict[str, Any]

class ExplainEnv:
    """A minimal environment:
    - reset() returns an x and either f(x) or its label depending on the reveal mode
    - step(explanation, tool_call_count) computes g(E) and returns reward = -KL(f(x)||g(E))
      minus a penalty for tool usage.
    """

    def __init__(
        self,
<<<<<<< HEAD
        *,
        dataset: TabularDataset,
        blackbox: BlackBoxModel,
        reveal: str = "probs",
        tool_penalty: float = 0.0,
        seed: int = 0,
=======
        n_features: int = 10,
        seed: int = 0,
        *,
        reveal: str = "probs",
        tool_penalty: float = 0.0,
        dataset_size: int = 128,
>>>>>>> f74690e5
    ):
        if reveal not in {"probs", "label"}:
            raise ValueError(f"Unsupported reveal mode: {reveal}")

<<<<<<< HEAD
        self.dataset = dataset
        self.blackbox = blackbox
=======
        dataset_size = int(dataset_size)

        if dataset_size <= 0:
            raise ValueError("dataset_size must be positive")

        self.rng = np.random.default_rng(seed)

        X, y = make_classification(
            n_samples=dataset_size,
            n_features=n_features,
            n_informative=min(6, n_features),
            n_redundant=min(2, max(n_features - 6, 0)),
            n_classes=2,
            random_state=seed,
        )
        dataset = TabularDataset.from_arrays(X, y, feature_names=None)
        self.f = BlackBoxModel.from_training(
            dataset=dataset,
            estimator_factory=lambda: LogisticRegression(max_iter=1000, random_state=seed),
        )
>>>>>>> f74690e5
        self.g = ExplanationInducedModel()
        self.g.fit_dummy()

        self.reveal = reveal
        self.tool_penalty = float(tool_penalty)
<<<<<<< HEAD
        self._next_seed = int(seed)
=======

        self.dataset_size = dataset_size
        self.dataset_x = np.array(dataset.X, copy=True)
       
>>>>>>> f74690e5

        self.current_x = None
        self.current_p = None
        self.t = 0

<<<<<<< HEAD
    def _sample_from_dataset(self) -> np.ndarray:
        sample_seed = self._next_seed
        self._next_seed += 1
        batch = self.dataset.sample(n=1, seed=sample_seed)
        if batch.shape[0] != 1:
            raise ValueError("Dataset sampling must return a single row for n=1")
        return np.array(batch[0], copy=True)
=======
    def _sample_from_pool(self) -> np.ndarray:
        idx = int(self.rng.integers(0, self.dataset_size))
        return np.array(self.dataset_x[idx], copy=True)
>>>>>>> f74690e5

    def _current_observation(self) -> Dict[str, Any]:
        obs: Dict[str, Any] = {"x": self.current_x}
        if self.reveal == "probs":
            obs["p"] = self.current_p
        else:
            obs["y"] = int(self.current_p[1] > 0.5)
        return obs

    def reset(self) -> Dict[str, Any]:
        self.t = 0
<<<<<<< HEAD
        self.current_x = self._sample_from_dataset()
        self.current_p = self.blackbox.predict_proba(self.current_x)
=======
        self.current_x = self._sample_from_pool()
        self.current_p = self.f.predict_proba(self.current_x)
>>>>>>> f74690e5
        return self._current_observation()

    def step(self, explanation: str, tool_call_count: int = 0) -> StepOutput:
        q = self.g.predict_proba([explanation])[0]  # [p0, p1]
        base_reward = neg_kl_reward(self.current_p, q)
        reward = base_reward - self.tool_penalty * tool_call_count
        self.t += 1
        done = True  # single-step episodes (x -> E)
        obs = self._current_observation()
        obs.update({"explanation": explanation, "q": q})
        info: Dict[str, Any] = {
            "tool_call_count": tool_call_count,
            "base_reward": base_reward,
        }
<<<<<<< HEAD
        return StepOutput(observation=obs, reward=reward, done=done, info=info)

    @property
    def feature_names(self) -> list[str] | None:
        return self.dataset.feature_names
=======
        return StepOutput(observation=obs, reward=reward, done=done, info=info)
>>>>>>> f74690e5
<|MERGE_RESOLUTION|>--- conflicted
+++ resolved
@@ -3,11 +3,7 @@
 from typing import Any, Dict
 
 import numpy as np
-<<<<<<< HEAD
-=======
-from sklearn.datasets import make_classification
-from sklearn.linear_model import LogisticRegression
->>>>>>> f74690e5
+
 
 from src.data.datasets import TabularDataset
 from src.models.blackbox import BlackBoxModel
@@ -30,69 +26,34 @@
 
     def __init__(
         self,
-<<<<<<< HEAD
+
         *,
         dataset: TabularDataset,
         blackbox: BlackBoxModel,
         reveal: str = "probs",
         tool_penalty: float = 0.0,
         seed: int = 0,
-=======
-        n_features: int = 10,
-        seed: int = 0,
-        *,
-        reveal: str = "probs",
-        tool_penalty: float = 0.0,
-        dataset_size: int = 128,
->>>>>>> f74690e5
     ):
         if reveal not in {"probs", "label"}:
             raise ValueError(f"Unsupported reveal mode: {reveal}")
 
-<<<<<<< HEAD
+
         self.dataset = dataset
         self.blackbox = blackbox
-=======
-        dataset_size = int(dataset_size)
 
-        if dataset_size <= 0:
-            raise ValueError("dataset_size must be positive")
-
-        self.rng = np.random.default_rng(seed)
-
-        X, y = make_classification(
-            n_samples=dataset_size,
-            n_features=n_features,
-            n_informative=min(6, n_features),
-            n_redundant=min(2, max(n_features - 6, 0)),
-            n_classes=2,
-            random_state=seed,
-        )
-        dataset = TabularDataset.from_arrays(X, y, feature_names=None)
-        self.f = BlackBoxModel.from_training(
-            dataset=dataset,
-            estimator_factory=lambda: LogisticRegression(max_iter=1000, random_state=seed),
-        )
->>>>>>> f74690e5
         self.g = ExplanationInducedModel()
         self.g.fit_dummy()
 
         self.reveal = reveal
         self.tool_penalty = float(tool_penalty)
-<<<<<<< HEAD
-        self._next_seed = int(seed)
-=======
 
-        self.dataset_size = dataset_size
-        self.dataset_x = np.array(dataset.X, copy=True)
-       
->>>>>>> f74690e5
+oe816        self._next_seed = int(seed)
 
         self.current_x = None
         self.current_p = None
         self.t = 0
 
-<<<<<<< HEAD
+
     def _sample_from_dataset(self) -> np.ndarray:
         sample_seed = self._next_seed
         self._next_seed += 1
@@ -100,11 +61,7 @@
         if batch.shape[0] != 1:
             raise ValueError("Dataset sampling must return a single row for n=1")
         return np.array(batch[0], copy=True)
-=======
-    def _sample_from_pool(self) -> np.ndarray:
-        idx = int(self.rng.integers(0, self.dataset_size))
-        return np.array(self.dataset_x[idx], copy=True)
->>>>>>> f74690e5
+
 
     def _current_observation(self) -> Dict[str, Any]:
         obs: Dict[str, Any] = {"x": self.current_x}
@@ -116,13 +73,10 @@
 
     def reset(self) -> Dict[str, Any]:
         self.t = 0
-<<<<<<< HEAD
+
         self.current_x = self._sample_from_dataset()
         self.current_p = self.blackbox.predict_proba(self.current_x)
-=======
-        self.current_x = self._sample_from_pool()
-        self.current_p = self.f.predict_proba(self.current_x)
->>>>>>> f74690e5
+
         return self._current_observation()
 
     def step(self, explanation: str, tool_call_count: int = 0) -> StepOutput:
@@ -137,12 +91,8 @@
             "tool_call_count": tool_call_count,
             "base_reward": base_reward,
         }
-<<<<<<< HEAD
         return StepOutput(observation=obs, reward=reward, done=done, info=info)
 
     @property
     def feature_names(self) -> list[str] | None:
-        return self.dataset.feature_names
-=======
-        return StepOutput(observation=obs, reward=reward, done=done, info=info)
->>>>>>> f74690e5
+        return self.dataset.feature_names