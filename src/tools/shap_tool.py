from __future__ import annotations

<<<<<<< HEAD
=======
from dataclasses import dataclass
>>>>>>> 328c76cc
from typing import Callable, Iterable, List, Sequence, Tuple

import numpy as np
import warnings


PredictProbaFn = Callable[[np.ndarray], Sequence[Sequence[float]]]


def make_shap_tool(
    predict_proba: PredictProbaFn,
    background_X: np.ndarray,
    *,
    model_kind: str = "auto",
    max_background: int = 50,
) -> Callable[[np.ndarray, int], List[Tuple[int, float]]]:
    """Create a SHAP-based feature-importance tool bound to ``predict_proba``.

    Parameters
    ----------
    predict_proba:
        Callable mapping a 2-D ``numpy.ndarray`` of shape ``(n_samples, n_features)`` to
        probabilities. Typically ``model.predict_proba``.
    background_X:
        Background data used to initialise the explainer or to compute fallbacks.
    model_kind:
        Optional hint describing the underlying estimator. One of
        ``{"auto", "tree", "linear", "kernel"}``. When ``"auto"`` the wrapper will
        attempt to infer the best SHAP explainer based on the bound estimator.
    max_background:
        Maximum number of background rows kept for explainers that do not scale
        well with dataset size.
    """

    background = _ensure_2d_array(background_X)
    if background.shape[0] == 0:
        raise ValueError("background_X must contain at least one row")

    if max_background < 1:
        raise ValueError("max_background must be at least 1")

    normalized_kind = (model_kind or "auto").lower()
    if normalized_kind not in {"auto", "tree", "linear", "kernel"}:
        raise ValueError("model_kind must be one of 'auto', 'tree', 'linear', or 'kernel'")

    background_subset = background[:max_background]

    try:  # pragma: no cover - optional dependency
        import shap as shap_module  # type: ignore
    except Exception:  # pragma: no cover - deterministic fallback exercised in tests
        shap_module = None

    model = getattr(predict_proba, "__self__", None)
    inferred_kind = normalized_kind if normalized_kind != "auto" else _infer_model_kind(model)

    shap_values_fn = _select_shap_implementation(
        predict_proba,
        background_subset,
        shap_module,
        inferred_kind,
    )

    def get_feature_importance(x: np.ndarray, top_k: int = 3) -> List[Tuple[int, float]]:
        if top_k < 1:
            raise ValueError("top_k must be at least 1")

        sample = _ensure_2d_array(x)
        if sample.shape[1] != background.shape[1]:
            raise ValueError("x dimensionality does not match background data")

        shap_values = shap_values_fn(sample)
        shap_values = np.asarray(shap_values, dtype=float)
        if shap_values.ndim != 2 or shap_values.shape[0] != sample.shape[0]:
            raise ValueError("Unexpected SHAP output shape")

        values = shap_values[0]
        order = np.argsort(-np.abs(values))[: min(top_k, values.shape[0])]
        return [(int(i), float(values[i])) for i in order]

    return get_feature_importance


def _select_shap_implementation(
    predict_proba: PredictProbaFn,
    background: np.ndarray,
    shap_module: object | None,
    model_kind: str,
) -> Callable[[np.ndarray], np.ndarray]:
    if shap_module is None:
        warnings.warn(
            "SHAP is not installed; falling back to a deterministic approximation.",
            RuntimeWarning,
            stacklevel=2,
        )
        return lambda x: _approximate_shap(predict_proba, background, x)

    model = getattr(predict_proba, "__self__", None)

    if model_kind == "tree" and hasattr(shap_module, "TreeExplainer"):
        try:  # pragma: no cover - relies on optional dependency
            explainer = shap_module.TreeExplainer(model, data=background)  # type: ignore[attr-defined]
        except Exception as exc:  # pragma: no cover - fall back to approximation when SHAP fails
            warnings.warn(
                f"Tree SHAP explainer failed ({exc}); using deterministic fallback.",
                RuntimeWarning,
                stacklevel=2,
            )
        else:
            def tree_values(x: np.ndarray) -> np.ndarray:
                raw = explainer.shap_values(x)
                return _extract_shap_values(raw, predict_proba, x)

            return tree_values

    if model_kind == "linear" and hasattr(shap_module, "LinearExplainer"):
        try:  # pragma: no cover - relies on optional dependency
            explainer = shap_module.LinearExplainer(model, background, link="logit")  # type: ignore[attr-defined]
        except Exception:  # pragma: no cover - older SHAP versions fall back to defaults
            try:
                explainer = shap_module.LinearExplainer(model, background)  # type: ignore[attr-defined]
            except Exception as exc:  # pragma: no cover - fall back to approximation
                warnings.warn(
                    f"Linear SHAP explainer failed ({exc}); using deterministic fallback.",
                    RuntimeWarning,
                    stacklevel=2,
                )
            else:
                def linear_values(x: np.ndarray) -> np.ndarray:
                    raw = explainer.shap_values(x)
                    return _extract_shap_values(raw, predict_proba, x)

                return linear_values
        else:
            def linear_values(x: np.ndarray) -> np.ndarray:
                raw = explainer.shap_values(x)
                return _extract_shap_values(raw, predict_proba, x)

            return linear_values

    if hasattr(shap_module, "KernelExplainer"):
        kernel_background = background[: min(20, background.shape[0])]
        try:  # pragma: no cover - relies on optional dependency
            kernel_explainer = shap_module.KernelExplainer(  # type: ignore[attr-defined]
                lambda data: _call_predict(predict_proba, data),
                kernel_background,
            )
        except Exception as exc:  # pragma: no cover - fall back to deterministic computation
            warnings.warn(
                f"Kernel SHAP explainer failed ({exc}); using deterministic fallback.",
                RuntimeWarning,
                stacklevel=2,
            )
        else:
            def kernel_values(x: np.ndarray) -> np.ndarray:
                raw = kernel_explainer.shap_values(x)
                return _extract_shap_values(raw, predict_proba, x)

            return kernel_values

    warnings.warn(
        "Unable to build a SHAP explainer; falling back to a deterministic approximation.",
        RuntimeWarning,
        stacklevel=2,
    )
    return lambda x: _approximate_shap(predict_proba, background, x)


def _approximate_shap(
    predict_proba: PredictProbaFn,
    background: np.ndarray,
    x: np.ndarray,
) -> np.ndarray:
    sample = _ensure_2d_array(x)
    preds = _call_predict(predict_proba, sample)
    baseline_preds = _call_predict(predict_proba, background)

    target_class = int(np.argmax(preds[0]))
    baseline_prob = float(np.mean(baseline_preds[:, target_class]))
    target_prob = float(preds[0, target_class])

    diffs = np.zeros(sample.shape[1], dtype=float)
    for idx in range(sample.shape[1]):
        substituted = np.array(background, copy=True)
        substituted[:, idx] = sample[0, idx]
        substituted_preds = _call_predict(predict_proba, substituted)
        diffs[idx] = float(np.mean(substituted_preds[:, target_class]) - baseline_prob)

    total = diffs.sum()
    desired_total = target_prob - baseline_prob
    if np.isfinite(total) and abs(total) > 1e-9:
        diffs *= desired_total / total
    else:
        diffs[:] = desired_total / sample.shape[1]

    return diffs.reshape(1, -1)


def _extract_shap_values(raw_values: Iterable, predict_proba: PredictProbaFn, x: np.ndarray) -> np.ndarray:
    values = raw_values

    if hasattr(values, "values"):
        values = getattr(values, "values")  # shap.Explanation

    if isinstance(values, list):
        arrays = [np.asarray(v, dtype=float) for v in values]
        probs = _call_predict(predict_proba, x)
        target_class = int(np.argmax(probs[0]))
        selected = arrays[target_class]
        if selected.ndim == 1:
            return selected.reshape(1, -1)
        return np.asarray(selected, dtype=float)

    array = np.asarray(values, dtype=float)
    if array.ndim == 1:
        return array.reshape(1, -1)
    if array.ndim == 2:
        return array
    if array.ndim == 3:
        probs = _call_predict(predict_proba, x)
        target_class = int(np.argmax(probs[0]))
        return array[:, target_class, :]

    raise ValueError("Unable to interpret SHAP output shape")


def _call_predict(predict_proba: PredictProbaFn, data: np.ndarray) -> np.ndarray:
    arr = np.asarray(predict_proba(np.asarray(data, dtype=float)))
    if arr.ndim == 1:
        arr = arr.reshape(-1, 1)
    return arr


def _infer_model_kind(model: object | None) -> str:
    if model is None:
        return "unknown"
    module = getattr(model.__class__, "__module__", "").lower()
    name = getattr(model.__class__, "__name__", "").lower()

    tree_tokens = ("tree", "forest", "boost", "gbm", "gb", "catboost", "xgboost")
    linear_tokens = ("linear", "logistic", "ridge", "lasso", "sgd")

    if any(token in module or token in name for token in tree_tokens):
        return "tree"
    if any(token in module or token in name for token in linear_tokens):
        return "linear"
    return "unknown"


def _ensure_2d_array(x: np.ndarray) -> np.ndarray:
    arr = np.asarray(x, dtype=float)
    if arr.ndim == 1:
        arr = arr.reshape(1, -1)
    if arr.ndim != 2:
        raise ValueError("Expected a 1-D or 2-D array")
    return arr


<<<<<<< HEAD
=======
try:  # pragma: no cover - exercised via optional dependency
    import shap  # type: ignore
except ImportError:  # pragma: no cover - handled with deterministic fallback
    shap = None


PredictProbaFn = Callable[[np.ndarray], Sequence[Sequence[float]]]


@dataclass(frozen=True)
class _ExplainerBundle:
    shap_values_fn: Callable[[np.ndarray], np.ndarray]
    background: np.ndarray


def make_shap_tool(
    predict_proba: PredictProbaFn,
    background_X: np.ndarray,
    *,
    max_background: int = 50,
) -> Callable[[np.ndarray, int], List[Tuple[int, float]]]:
    """Create a SHAP-based feature-importance tool.

    Parameters
    ----------
    predict_proba:
        Callable mapping a 2-D ``numpy.ndarray`` of shape ``(n_samples, n_features)`` to
        probabilities. Typically ``model.predict_proba``.
    background_X:
        Background data used to initialise the explainer or to compute fallbacks.
    max_background:
        Maximum number of background rows kept for explainers that do not scale
        well with dataset size.
    """

    background = _ensure_2d_array(background_X)
    if background.shape[0] == 0:
        raise ValueError("background_X must contain at least one row")

    if max_background < 1:
        raise ValueError("max_background must be at least 1")

    background_subset = background[:max_background]
    explainer = _build_explainer_bundle(predict_proba, background_subset)

    def get_feature_importance(x: np.ndarray, top_k: int = 3) -> List[Tuple[int, float]]:
        if top_k < 1:
            raise ValueError("top_k must be at least 1")

        sample = _ensure_2d_array(x)
        if sample.shape[1] != background.shape[1]:
            raise ValueError("x dimensionality does not match background data")

        shap_values = explainer.shap_values_fn(sample)
        shap_values = np.asarray(shap_values, dtype=float)
        if shap_values.ndim != 2 or shap_values.shape[0] != sample.shape[0]:
            raise ValueError("Unexpected SHAP output shape")

        values = shap_values[0]
        order = np.argsort(-np.abs(values))[: min(top_k, values.shape[0])]
        return [(int(i), float(values[i])) for i in order]

    return get_feature_importance


def _build_explainer_bundle(
    predict_proba: PredictProbaFn,
    background: np.ndarray,
) -> _ExplainerBundle:
    if shap is None:
        return _ExplainerBundle(
            shap_values_fn=lambda x: _approximate_shap(predict_proba, background, x),
            background=background,
        )

    model = getattr(predict_proba, "__self__", None)
    model_kind = _infer_model_kind(model)

    if model is not None and model_kind == "tree":
        explainer = shap.TreeExplainer(model, data=background)  # type: ignore[attr-defined]

        def tree_values(x: np.ndarray) -> np.ndarray:
            raw = explainer.shap_values(x)
            return _extract_shap_values(raw, predict_proba, x)

        return _ExplainerBundle(shap_values_fn=tree_values, background=background)

    if model is not None and model_kind == "linear":
        try:
            explainer = shap.LinearExplainer(model, background, link="logit")  # type: ignore[attr-defined]
        except Exception:  # pragma: no cover - older SHAP versions fall back to defaults
            explainer = shap.LinearExplainer(model, background)  # type: ignore[attr-defined]

        def linear_values(x: np.ndarray) -> np.ndarray:
            raw = explainer.shap_values(x)
            return _extract_shap_values(raw, predict_proba, x)

        return _ExplainerBundle(shap_values_fn=linear_values, background=background)

    kernel_background = background[: min(20, background.shape[0])]
    kernel_explainer = shap.KernelExplainer(  # type: ignore[attr-defined]
        lambda data: _call_predict(predict_proba, data),
        kernel_background,
    )

    def kernel_values(x: np.ndarray) -> np.ndarray:
        raw = kernel_explainer.shap_values(x)
        return _extract_shap_values(raw, predict_proba, x)

    return _ExplainerBundle(shap_values_fn=kernel_values, background=background)


def _approximate_shap(
    predict_proba: PredictProbaFn,
    background: np.ndarray,
    x: np.ndarray,
) -> np.ndarray:
    sample = _ensure_2d_array(x)
    preds = _call_predict(predict_proba, sample)
    baseline_preds = _call_predict(predict_proba, background)

    target_class = int(np.argmax(preds[0]))
    baseline_prob = float(np.mean(baseline_preds[:, target_class]))
    target_prob = float(preds[0, target_class])

    diffs = np.zeros(sample.shape[1], dtype=float)
    for idx in range(sample.shape[1]):
        substituted = np.array(background, copy=True)
        substituted[:, idx] = sample[0, idx]
        substituted_preds = _call_predict(predict_proba, substituted)
        diffs[idx] = float(np.mean(substituted_preds[:, target_class]) - baseline_prob)

    total = diffs.sum()
    desired_total = target_prob - baseline_prob
    if np.isfinite(total) and abs(total) > 1e-9:
        diffs *= desired_total / total
    else:
        diffs[:] = desired_total / sample.shape[1]

    return diffs.reshape(1, -1)


def _extract_shap_values(raw_values: Iterable, predict_proba: PredictProbaFn, x: np.ndarray) -> np.ndarray:
    values = raw_values

    if hasattr(values, "values"):
        values = getattr(values, "values")  # shap.Explanation

    if isinstance(values, list):
        arrays = [np.asarray(v, dtype=float) for v in values]
        probs = _call_predict(predict_proba, x)
        target_class = int(np.argmax(probs[0]))
        selected = arrays[target_class]
        if selected.ndim == 1:
            return selected.reshape(1, -1)
        return np.asarray(selected, dtype=float)

    array = np.asarray(values, dtype=float)
    if array.ndim == 1:
        return array.reshape(1, -1)
    if array.ndim == 2:
        return array
    if array.ndim == 3:
        probs = _call_predict(predict_proba, x)
        target_class = int(np.argmax(probs[0]))
        return array[:, target_class, :]

    raise ValueError("Unable to interpret SHAP output shape")


def _call_predict(predict_proba: PredictProbaFn, data: np.ndarray) -> np.ndarray:
    arr = np.asarray(predict_proba(np.asarray(data, dtype=float)))
    if arr.ndim == 1:
        arr = arr.reshape(-1, 1)
    return arr


def _infer_model_kind(model: object | None) -> str:
    if model is None:
        return "unknown"
    module = getattr(model.__class__, "__module__", "").lower()
    name = getattr(model.__class__, "__name__", "").lower()

    tree_tokens = ("tree", "forest", "boost", "gbm", "gb", "catboost", "xgboost")
    linear_tokens = ("linear", "logistic", "ridge", "lasso", "sgd")

    if any(token in module or token in name for token in tree_tokens):
        return "tree"
    if any(token in module or token in name for token in linear_tokens):
        return "linear"
    return "unknown"


def _ensure_2d_array(x: np.ndarray) -> np.ndarray:
    arr = np.asarray(x, dtype=float)
    if arr.ndim == 1:
        arr = arr.reshape(1, -1)
    if arr.ndim != 2:
        raise ValueError("Expected a 1-D or 2-D array")
    return arr


>>>>>>> 328c76cc
__all__ = ["make_shap_tool"]<|MERGE_RESOLUTION|>--- conflicted
+++ resolved
@@ -1,9 +1,6 @@
 from __future__ import annotations
 
-<<<<<<< HEAD
-=======
-from dataclasses import dataclass
->>>>>>> 328c76cc
+
 from typing import Callable, Iterable, List, Sequence, Tuple
 
 import numpy as np
@@ -261,209 +258,5 @@
     return arr
 
 
-<<<<<<< HEAD
-=======
-try:  # pragma: no cover - exercised via optional dependency
-    import shap  # type: ignore
-except ImportError:  # pragma: no cover - handled with deterministic fallback
-    shap = None
-
-
-PredictProbaFn = Callable[[np.ndarray], Sequence[Sequence[float]]]
-
-
-@dataclass(frozen=True)
-class _ExplainerBundle:
-    shap_values_fn: Callable[[np.ndarray], np.ndarray]
-    background: np.ndarray
-
-
-def make_shap_tool(
-    predict_proba: PredictProbaFn,
-    background_X: np.ndarray,
-    *,
-    max_background: int = 50,
-) -> Callable[[np.ndarray, int], List[Tuple[int, float]]]:
-    """Create a SHAP-based feature-importance tool.
-
-    Parameters
-    ----------
-    predict_proba:
-        Callable mapping a 2-D ``numpy.ndarray`` of shape ``(n_samples, n_features)`` to
-        probabilities. Typically ``model.predict_proba``.
-    background_X:
-        Background data used to initialise the explainer or to compute fallbacks.
-    max_background:
-        Maximum number of background rows kept for explainers that do not scale
-        well with dataset size.
-    """
-
-    background = _ensure_2d_array(background_X)
-    if background.shape[0] == 0:
-        raise ValueError("background_X must contain at least one row")
-
-    if max_background < 1:
-        raise ValueError("max_background must be at least 1")
-
-    background_subset = background[:max_background]
-    explainer = _build_explainer_bundle(predict_proba, background_subset)
-
-    def get_feature_importance(x: np.ndarray, top_k: int = 3) -> List[Tuple[int, float]]:
-        if top_k < 1:
-            raise ValueError("top_k must be at least 1")
-
-        sample = _ensure_2d_array(x)
-        if sample.shape[1] != background.shape[1]:
-            raise ValueError("x dimensionality does not match background data")
-
-        shap_values = explainer.shap_values_fn(sample)
-        shap_values = np.asarray(shap_values, dtype=float)
-        if shap_values.ndim != 2 or shap_values.shape[0] != sample.shape[0]:
-            raise ValueError("Unexpected SHAP output shape")
-
-        values = shap_values[0]
-        order = np.argsort(-np.abs(values))[: min(top_k, values.shape[0])]
-        return [(int(i), float(values[i])) for i in order]
-
-    return get_feature_importance
-
-
-def _build_explainer_bundle(
-    predict_proba: PredictProbaFn,
-    background: np.ndarray,
-) -> _ExplainerBundle:
-    if shap is None:
-        return _ExplainerBundle(
-            shap_values_fn=lambda x: _approximate_shap(predict_proba, background, x),
-            background=background,
-        )
-
-    model = getattr(predict_proba, "__self__", None)
-    model_kind = _infer_model_kind(model)
-
-    if model is not None and model_kind == "tree":
-        explainer = shap.TreeExplainer(model, data=background)  # type: ignore[attr-defined]
-
-        def tree_values(x: np.ndarray) -> np.ndarray:
-            raw = explainer.shap_values(x)
-            return _extract_shap_values(raw, predict_proba, x)
-
-        return _ExplainerBundle(shap_values_fn=tree_values, background=background)
-
-    if model is not None and model_kind == "linear":
-        try:
-            explainer = shap.LinearExplainer(model, background, link="logit")  # type: ignore[attr-defined]
-        except Exception:  # pragma: no cover - older SHAP versions fall back to defaults
-            explainer = shap.LinearExplainer(model, background)  # type: ignore[attr-defined]
-
-        def linear_values(x: np.ndarray) -> np.ndarray:
-            raw = explainer.shap_values(x)
-            return _extract_shap_values(raw, predict_proba, x)
-
-        return _ExplainerBundle(shap_values_fn=linear_values, background=background)
-
-    kernel_background = background[: min(20, background.shape[0])]
-    kernel_explainer = shap.KernelExplainer(  # type: ignore[attr-defined]
-        lambda data: _call_predict(predict_proba, data),
-        kernel_background,
-    )
-
-    def kernel_values(x: np.ndarray) -> np.ndarray:
-        raw = kernel_explainer.shap_values(x)
-        return _extract_shap_values(raw, predict_proba, x)
-
-    return _ExplainerBundle(shap_values_fn=kernel_values, background=background)
-
-
-def _approximate_shap(
-    predict_proba: PredictProbaFn,
-    background: np.ndarray,
-    x: np.ndarray,
-) -> np.ndarray:
-    sample = _ensure_2d_array(x)
-    preds = _call_predict(predict_proba, sample)
-    baseline_preds = _call_predict(predict_proba, background)
-
-    target_class = int(np.argmax(preds[0]))
-    baseline_prob = float(np.mean(baseline_preds[:, target_class]))
-    target_prob = float(preds[0, target_class])
-
-    diffs = np.zeros(sample.shape[1], dtype=float)
-    for idx in range(sample.shape[1]):
-        substituted = np.array(background, copy=True)
-        substituted[:, idx] = sample[0, idx]
-        substituted_preds = _call_predict(predict_proba, substituted)
-        diffs[idx] = float(np.mean(substituted_preds[:, target_class]) - baseline_prob)
-
-    total = diffs.sum()
-    desired_total = target_prob - baseline_prob
-    if np.isfinite(total) and abs(total) > 1e-9:
-        diffs *= desired_total / total
-    else:
-        diffs[:] = desired_total / sample.shape[1]
-
-    return diffs.reshape(1, -1)
-
-
-def _extract_shap_values(raw_values: Iterable, predict_proba: PredictProbaFn, x: np.ndarray) -> np.ndarray:
-    values = raw_values
-
-    if hasattr(values, "values"):
-        values = getattr(values, "values")  # shap.Explanation
-
-    if isinstance(values, list):
-        arrays = [np.asarray(v, dtype=float) for v in values]
-        probs = _call_predict(predict_proba, x)
-        target_class = int(np.argmax(probs[0]))
-        selected = arrays[target_class]
-        if selected.ndim == 1:
-            return selected.reshape(1, -1)
-        return np.asarray(selected, dtype=float)
-
-    array = np.asarray(values, dtype=float)
-    if array.ndim == 1:
-        return array.reshape(1, -1)
-    if array.ndim == 2:
-        return array
-    if array.ndim == 3:
-        probs = _call_predict(predict_proba, x)
-        target_class = int(np.argmax(probs[0]))
-        return array[:, target_class, :]
-
-    raise ValueError("Unable to interpret SHAP output shape")
-
-
-def _call_predict(predict_proba: PredictProbaFn, data: np.ndarray) -> np.ndarray:
-    arr = np.asarray(predict_proba(np.asarray(data, dtype=float)))
-    if arr.ndim == 1:
-        arr = arr.reshape(-1, 1)
-    return arr
-
-
-def _infer_model_kind(model: object | None) -> str:
-    if model is None:
-        return "unknown"
-    module = getattr(model.__class__, "__module__", "").lower()
-    name = getattr(model.__class__, "__name__", "").lower()
-
-    tree_tokens = ("tree", "forest", "boost", "gbm", "gb", "catboost", "xgboost")
-    linear_tokens = ("linear", "logistic", "ridge", "lasso", "sgd")
-
-    if any(token in module or token in name for token in tree_tokens):
-        return "tree"
-    if any(token in module or token in name for token in linear_tokens):
-        return "linear"
-    return "unknown"
-
-
-def _ensure_2d_array(x: np.ndarray) -> np.ndarray:
-    arr = np.asarray(x, dtype=float)
-    if arr.ndim == 1:
-        arr = arr.reshape(1, -1)
-    if arr.ndim != 2:
-        raise ValueError("Expected a 1-D or 2-D array")
-    return arr
-
-
->>>>>>> 328c76cc
+
 __all__ = ["make_shap_tool"]