--- conflicted
+++ resolved
@@ -8,17 +8,14 @@
 from typing import Dict, Iterable, List, Sequence, Tuple
 
 import numpy as np
-<<<<<<< HEAD
+
 from sklearn.datasets import make_classification
 from sklearn.linear_model import LogisticRegression
 
 from src.data.datasets import TabularDataset
 from src.envs.explain_env import ExplainEnv
 from src.models.blackbox import BlackBoxModel
-=======
-
-from src.envs.explain_env import ExplainEnv
->>>>>>> f74690e5
+
 
 try:  # Optional torch / transformers / trl stack
     import torch
@@ -74,7 +71,7 @@
     )
 
 
-<<<<<<< HEAD
+
 def _build_default_dataset(
     seed: int,
     n_features: int = 10,
@@ -96,8 +93,6 @@
     return dataset, blackbox
 
 
-=======
->>>>>>> f74690e5
 def _to_float(value: object, default: float = float("nan")) -> float:
     if isinstance(value, (float, int)):
         return float(value)
@@ -423,12 +418,10 @@
     trainer, tokenizer, device = initialize_trainer(cfg)
     use_torch = torch is not None and not isinstance(trainer, DummyPPOTrainer)
 
-<<<<<<< HEAD
+
     dataset, blackbox = _build_default_dataset(seed=cfg.seed)
     env = ExplainEnv(dataset=dataset, blackbox=blackbox, seed=cfg.seed)
-=======
-    env = ExplainEnv(seed=cfg.seed)
->>>>>>> f74690e5
+
     stats_history: List[Dict[str, float]] = []
 
     buffer_queries = []
