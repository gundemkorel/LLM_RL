from __future__ import annotations

import argparse
import logging
import sys
import warnings
from dataclasses import dataclass
from typing import Dict, Iterable, List, Sequence, Tuple

import numpy as np
<<<<<<< HEAD
=======

>>>>>>> 683e7438
from sklearn.datasets import make_classification
from sklearn.linear_model import LogisticRegression

from src.data.datasets import TabularDataset
from src.envs.explain_env import ExplainEnv
from src.models.blackbox import BlackBoxModel

<<<<<<< HEAD
=======

>>>>>>> 683e7438
try:  # Optional torch / transformers / trl stack
    import torch
except Exception:  # pragma: no cover - torch not available in minimal envs
    torch = None  # type: ignore

try:  # pragma: no cover - transformers optional
    from transformers import AutoTokenizer
except Exception:  # pragma: no cover
    AutoTokenizer = None  # type: ignore

try:  # pragma: no cover - trl optional
    from trl import AutoModelForCausalLMWithValueHead, PPOConfig, PPOTrainer
except Exception:  # pragma: no cover
    AutoModelForCausalLMWithValueHead = None  # type: ignore
    PPOConfig = None  # type: ignore
    PPOTrainer = None  # type: ignore


def _ensure_logging() -> None:
    if not logging.getLogger().handlers:
        logging.basicConfig(
            level=logging.INFO,
            format="[%(asctime)s] %(levelname)s - %(message)s",
            stream=sys.stdout,
        )


def set_seed(seed: int) -> None:
    np.random.seed(seed)
    try:  # pragma: no cover - random imported lazily
        import random

        random.seed(seed)
    except Exception:  # pragma: no cover
        pass

    if torch is not None:
        torch.manual_seed(seed)
        if torch.cuda.is_available():  # pragma: no cover - GPU CI unlikely
            torch.cuda.manual_seed_all(seed)


def format_prompt(x: np.ndarray, p: np.ndarray) -> str:
    x_str = ", ".join(f"{xi:.3f}" for xi in x)
    p_str = ", ".join(f"{pi:.3f}" for pi in p)
    return (
        "You are an explanation agent. Given features x and model predictions p, "
        "produce a plain language explanation.\n"
        f"x = [{x_str}]\n"
        f"p = [{p_str}]\n"
        "Explanation:"
    )


def _build_default_dataset(
    seed: int,
    n_features: int = 10,
    dataset_size: int = 128,
) -> tuple[TabularDataset, BlackBoxModel]:
    X, y = make_classification(
        n_samples=dataset_size,
        n_features=n_features,
        n_informative=min(6, n_features),
        n_redundant=min(2, max(n_features - 6, 0)),
        n_classes=2,
        random_state=seed,
    )
    dataset = TabularDataset.from_arrays(X, y, feature_names=None)
    blackbox = BlackBoxModel.from_training(
        dataset=dataset,
        estimator_factory=lambda: LogisticRegression(max_iter=1000, random_state=seed),
    )
    return dataset, blackbox


def _to_float(value: object, default: float = float("nan")) -> float:
    if isinstance(value, (float, int)):
        return float(value)
    if torch is not None and isinstance(value, torch.Tensor):  # pragma: no cover - torch optional
        if value.numel() == 0:
            return default
        return float(value.detach().float().cpu().item())
    if isinstance(value, (list, tuple)) and value:
        return _to_float(value[0], default)
    if hasattr(value, "item"):
        try:
            return float(value.item())
        except Exception:  # pragma: no cover
            return default
    return default


def _extract_stat(stats: Dict[str, object], keys: Sequence[str], default: float = float("nan")) -> float:
    for key in keys:
        if key in stats:
            return _to_float(stats[key], default)
    return default


class DummyTokenizer:
    pad_token_id: int = 0
    eos_token_id: int = 1

    def __init__(self) -> None:
        self._offset = 2

    def encode(self, text: str) -> List[int]:
        return [self._offset + (ord(ch) % 256) for ch in text]

    def decode(self, tokens: Iterable[int], skip_special_tokens: bool = True) -> str:
        chars = []
        for token in tokens:
            if skip_special_tokens and token in (self.pad_token_id, self.eos_token_id):
                continue
            chars.append(chr((int(token) - self._offset) % 256))
        return "".join(chars)

    def batch_decode(self, sequences: Sequence[Sequence[int]], skip_special_tokens: bool = True) -> List[str]:
        return [self.decode(seq, skip_special_tokens=skip_special_tokens) for seq in sequences]

    def __call__(self, texts: Sequence[str] | str, return_tensors: str | None = None, padding: bool = False):
        if isinstance(texts, str):
            texts = [texts]
        encoded = [self.encode(t) for t in texts]
        max_len = max((len(e) for e in encoded), default=0)
        arrs = []
        for e in encoded:
            sequence = list(e)
            if return_tensors == "pt" and torch is not None:
                tensor = torch.tensor(sequence, dtype=torch.long)
                if padding:
                    pad_len = max_len - len(sequence)
                    if pad_len > 0:
                        tensor = torch.cat([
                            tensor,
                            torch.full((pad_len,), self.pad_token_id, dtype=torch.long),
                        ])
                arrs.append(tensor)
            else:
                if padding:
                    pad_len = max_len - len(sequence)
                    if pad_len > 0:
                        sequence = sequence + [self.pad_token_id] * pad_len
                arrs.append(sequence)
        if return_tensors == "pt" and torch is not None:
            input_ids = torch.stack(arrs) if arrs else torch.empty((0, 0), dtype=torch.long)
            attention_mask = (input_ids != self.pad_token_id).long()
            return {"input_ids": input_ids, "attention_mask": attention_mask}
        return {"input_ids": arrs, "attention_mask": [[1] * len(seq) for seq in arrs]}


class DummyValueHeadModel:
    def __init__(self, tokenizer: DummyTokenizer, seed: int = 0) -> None:
        self.tokenizer = tokenizer
        self.rng = np.random.default_rng(seed)
        self._vocab = [
            "evidence",
            "suggests",
            "feature",
            "impact",
            "class",
            "because",
            "low",
            "high",
            "risk",
            "signal",
        ]

    def generate_text(self, prompt: str, max_new_tokens: int) -> Tuple[List[int], List[int], str]:
        query_tokens = self.tokenizer.encode(prompt)
        length = int(self.rng.integers(1, max(2, max_new_tokens + 1)))
        words = [self.rng.choice(self._vocab) for _ in range(length)]
        response_text = " ".join(words)
        response_tokens = self.tokenizer.encode(response_text) + [self.tokenizer.eos_token_id]
        return query_tokens, response_tokens, response_text

    # mimic torch API used in code paths
    def to(self, *_args, **_kwargs) -> "DummyValueHeadModel":
        return self

    def eval(self) -> "DummyValueHeadModel":
        return self

    def train(self) -> "DummyValueHeadModel":  # pragma: no cover - no-op
        return self


class DummyPPOTrainer:
    def __init__(self, model: DummyValueHeadModel, tokenizer: DummyTokenizer, target_kl: float, lr: float, grad_accumulation_steps: int) -> None:
        self.model = model
        self.tokenizer = tokenizer
        self.target_kl = target_kl
        self.lr = lr
        self.grad_accumulation_steps = grad_accumulation_steps
        self._step = 0

    def step(self, queries: Sequence[Sequence[int]], responses: Sequence[Sequence[int]], rewards: Sequence[float]) -> Dict[str, float]:
        self._step += 1
        mean_reward = float(np.mean(rewards)) if rewards else 0.0
        # Construct simple proxies for KL metrics so logs remain meaningful.
        avg_response_tokens = float(np.mean([len(r) for r in responses])) if responses else 0.0
        kl = avg_response_tokens / 100.0
        ref_kl = kl / 2.0
        return {
            "kl": kl,
            "ref_kl": ref_kl,
            "mean_reward": mean_reward,
            "learning_rate": self.lr,
            "target_kl": self.target_kl,
        }


@dataclass
class PPOTrainingConfig:
    model_name: str = "dummy"
    batch_size: int = 2
    rollout_steps: int = 2
    lr: float = 1e-5
    target_kl: float = 0.1
    seed: int = 0
    max_new_tokens: int = 32
    grad_accumulation_steps: int = 1


def _init_real_trl_stack(cfg: PPOTrainingConfig):  # pragma: no cover - depends on optional deps
    assert torch is not None
    assert AutoTokenizer is not None
    assert AutoModelForCausalLMWithValueHead is not None
    assert PPOConfig is not None and PPOTrainer is not None

    device = torch.device("cuda" if torch.cuda.is_available() else "cpu")
    tokenizer = AutoTokenizer.from_pretrained(cfg.model_name)
    if tokenizer.pad_token is None and tokenizer.eos_token is not None:
        tokenizer.pad_token = tokenizer.eos_token
    elif tokenizer.pad_token is None:
        tokenizer.add_special_tokens({"pad_token": "<|pad|>"})

    model_kwargs = {}
    if torch.cuda.is_available():
        model_kwargs["torch_dtype"] = torch.float16

    model = AutoModelForCausalLMWithValueHead.from_pretrained(cfg.model_name, **model_kwargs)
    model.to(device)
    ref_model = AutoModelForCausalLMWithValueHead.from_pretrained(cfg.model_name, **model_kwargs)
    ref_model.to(device)
    ref_model.eval()
    for param in ref_model.parameters():
        param.requires_grad_(False)

    config_kwargs = {
        "model_name": cfg.model_name,
        "learning_rate": cfg.lr,
        "batch_size": cfg.batch_size,
        "mini_batch_size": max(1, cfg.batch_size // cfg.grad_accumulation_steps),
        "target_kl": cfg.target_kl,
    }
    try:
        ppo_config = PPOConfig(
            **config_kwargs,
            gradient_accumulation_steps=cfg.grad_accumulation_steps,
        )
    except TypeError:
        ppo_config = PPOConfig(**config_kwargs)
        if hasattr(ppo_config, "gradient_accumulation_steps"):
            setattr(ppo_config, "gradient_accumulation_steps", cfg.grad_accumulation_steps)

    trainer = PPOTrainer(ppo_config, model, ref_model=ref_model, tokenizer=tokenizer)
    return trainer, tokenizer, device


def _init_dummy_stack(cfg: PPOTrainingConfig) -> Tuple[DummyPPOTrainer, DummyTokenizer, None]:
    warnings.warn(
        "transformers/trl not available - falling back to dummy PPO components."
    )
    tokenizer = DummyTokenizer()
    model = DummyValueHeadModel(tokenizer, seed=cfg.seed)
    trainer = DummyPPOTrainer(model=model, tokenizer=tokenizer, target_kl=cfg.target_kl, lr=cfg.lr, grad_accumulation_steps=cfg.grad_accumulation_steps)
    return trainer, tokenizer, None


def initialize_trainer(cfg: PPOTrainingConfig):
    have_trl = (
        torch is not None
        and AutoTokenizer is not None
        and AutoModelForCausalLMWithValueHead is not None
        and PPOConfig is not None
        and PPOTrainer is not None
    )
    if not have_trl:
        return _init_dummy_stack(cfg)
    try:
        return _init_real_trl_stack(cfg)
    except Exception as exc:  # pragma: no cover - best effort fallback
        warnings.warn(f"Falling back to dummy PPO stack due to: {exc}")
        return _init_dummy_stack(cfg)


def _sample_with_dummy(
    model: DummyValueHeadModel,
    tokenizer: DummyTokenizer,
    prompts: Sequence[str],
    max_new_tokens: int,
) -> Tuple[List[List[int]], List[List[int]], List[str], List[int], List[int]]:
    query_tensors: List[List[int]] = []
    response_tensors: List[List[int]] = []
    response_texts: List[str] = []
    prompt_lens: List[int] = []
    response_lens: List[int] = []
    for prompt in prompts:
        query_tokens, response_tokens, response_text = model.generate_text(prompt, max_new_tokens)
        query_tensors.append(query_tokens)
        response_tensors.append(response_tokens)
        response_texts.append(response_text)
        prompt_lens.append(len(query_tokens))
        response_lens.append(len(response_tokens))
    return query_tensors, response_tensors, response_texts, prompt_lens, response_lens


def _sample_with_trl(
    trainer,
    tokenizer,
    prompts: Sequence[str],
    device,
    max_new_tokens: int,
):  # pragma: no cover - depends on optional deps
    query_tensors: List[torch.Tensor] = []
    response_tensors: List[torch.Tensor] = []
    response_texts: List[str] = []
    prompt_lens: List[int] = []
    response_lens: List[int] = []

    pad_token_id = tokenizer.pad_token_id if tokenizer.pad_token_id is not None else tokenizer.eos_token_id

    for prompt in prompts:
        encoded = tokenizer(prompt, return_tensors="pt")
        input_ids = encoded["input_ids"].to(device)
        attention_mask = encoded.get("attention_mask")
        if attention_mask is not None:
            attention_mask = attention_mask.to(device)
        prompt_len = input_ids.shape[-1]

        policy_model = getattr(trainer, "model", trainer)
        generate_kwargs = {
            "max_new_tokens": max_new_tokens,
            "do_sample": True,
        }
        if pad_token_id is not None:
            generate_kwargs["pad_token_id"] = pad_token_id

        with torch.no_grad():
            output = policy_model.generate(
                input_ids=input_ids,
                attention_mask=attention_mask,
                **generate_kwargs,
            )

        generated = output[0, prompt_len:]
        if generated.numel() == 0:
            filler = pad_token_id if pad_token_id is not None else 0
            generated = torch.tensor([filler], device=device)

        query_tensors.append(input_ids.squeeze(0))
        response_tensors.append(generated)
        prompt_lens.append(int(prompt_len))
        response_lens.append(int(generated.shape[-1]))
        response_text = tokenizer.decode(generated.detach().cpu().tolist(), skip_special_tokens=True)
        response_texts.append(response_text)

    return query_tensors, response_tensors, response_texts, prompt_lens, response_lens


def sample_model_responses(
    trainer,
    tokenizer,
    prompts: Sequence[str],
    device,
    max_new_tokens: int,
):
    if isinstance(trainer, DummyPPOTrainer):
        return _sample_with_dummy(trainer.model, tokenizer, prompts, max_new_tokens)
    return _sample_with_trl(trainer, tokenizer, prompts, device, max_new_tokens)


def _convert_rewards(rewards: Sequence[float], device, use_torch: bool):
    if not use_torch:
        return list(rewards)
    tensors: List[torch.Tensor] = []
    for r in rewards:
        tensor = torch.tensor([r], dtype=torch.float32, device=device)
        tensors.append(tensor)
    return tensors


def train(cfg: PPOTrainingConfig) -> List[Dict[str, float]]:
    _ensure_logging()
    set_seed(cfg.seed)

    trainer, tokenizer, device = initialize_trainer(cfg)
    use_torch = torch is not None and not isinstance(trainer, DummyPPOTrainer)

<<<<<<< HEAD
    dataset, blackbox = _build_default_dataset(seed=cfg.seed)
    env = ExplainEnv(dataset=dataset, blackbox=blackbox, seed=cfg.seed)
=======

    dataset, blackbox = _build_default_dataset(seed=cfg.seed)
    env = ExplainEnv(dataset=dataset, blackbox=blackbox, seed=cfg.seed)

>>>>>>> 683e7438
    stats_history: List[Dict[str, float]] = []

    buffer_queries = []
    buffer_responses = []
    buffer_rewards = []
    buffer_prompt_lens: List[int] = []
    buffer_response_lens: List[int] = []

    def flush_buffers(step_idx: int) -> None:
        if not buffer_queries:
            return
        batch_queries = list(buffer_queries)
        batch_responses = list(buffer_responses)
        batch_rewards = list(buffer_rewards)
        batch_prompt_lens = list(buffer_prompt_lens)
        batch_response_lens = list(buffer_response_lens)

        rewards_tensor = _convert_rewards(batch_rewards, device, use_torch)
        train_stats = trainer.step(batch_queries, batch_responses, rewards_tensor)
        stats_history.append({k: _to_float(v) for k, v in train_stats.items()})

        kl = _extract_stat(train_stats, ["kl", "ppo/kl", "objective/kl"])
        ref_kl = _extract_stat(train_stats, ["ref_kl", "ppo/ref_kl", "objective/ref_kl"])
        mean_reward = float(np.mean(batch_rewards)) if batch_rewards else float("nan")
        prompt_tokens = float(np.mean(batch_prompt_lens)) if batch_prompt_lens else 0.0
        response_tokens = float(np.mean(batch_response_lens)) if batch_response_lens else 0.0

        logging.info(
            "update=%d | mean_reward=%.4f | kl=%.4f | ref_kl=%.4f | prompt_tokens=%.2f | response_tokens=%.2f",
            step_idx,
            mean_reward,
            kl,
            ref_kl,
            prompt_tokens,
            response_tokens,
        )

        buffer_queries.clear()
        buffer_responses.clear()
        buffer_rewards.clear()
        buffer_prompt_lens.clear()
        buffer_response_lens.clear()

    for rollout_idx in range(cfg.rollout_steps):
        prompts: List[str] = []
        for _ in range(cfg.batch_size):
            obs = env.reset()
            prompt_text = format_prompt(obs["x"], obs["p"])
            prompts.append(prompt_text)

        queries, responses, responses_text, prompt_lens, response_lens = sample_model_responses(
            trainer,
            tokenizer,
            prompts,
            device,
            cfg.max_new_tokens,
        )

        rewards: List[float] = []
        for response_text in responses_text:
            step_out = env.step(response_text)
            rewards.append(float(step_out.reward))

        buffer_queries.extend(queries)
        buffer_responses.extend(responses)
        buffer_rewards.extend(rewards)
        buffer_prompt_lens.extend(prompt_lens)
        buffer_response_lens.extend(response_lens)

        if (rollout_idx + 1) % max(1, cfg.grad_accumulation_steps) == 0:
            flush_buffers(rollout_idx + 1)

    flush_buffers(cfg.rollout_steps)

    return stats_history


def parse_args(argv: Sequence[str] | None = None) -> PPOTrainingConfig:
    parser = argparse.ArgumentParser(description="Train PPO on ExplainEnv")
    parser.add_argument("--model_name", type=str, default="dummy")
    parser.add_argument("--batch_size", type=int, default=2)
    parser.add_argument("--rollout_steps", type=int, default=4)
    parser.add_argument("--lr", type=float, default=1e-5)
    parser.add_argument("--target_kl", type=float, default=0.1)
    parser.add_argument("--seed", type=int, default=0)
    parser.add_argument("--max_new_tokens", type=int, default=32)
    parser.add_argument("--grad_accumulation_steps", type=int, default=1)
    args = parser.parse_args(args=argv)
    return PPOTrainingConfig(
        model_name=args.model_name,
        batch_size=args.batch_size,
        rollout_steps=args.rollout_steps,
        lr=args.lr,
        target_kl=args.target_kl,
        seed=args.seed,
        max_new_tokens=args.max_new_tokens,
        grad_accumulation_steps=max(1, args.grad_accumulation_steps),
    )


if __name__ == "__main__":
    config = parse_args(None)
    history = train(config)
    if history:
        last_stats = history[-1]
        logging.info("Final stats: %s", {k: round(v, 4) for k, v in last_stats.items()})<|MERGE_RESOLUTION|>--- conflicted
+++ resolved
@@ -8,10 +8,7 @@
 from typing import Dict, Iterable, List, Sequence, Tuple
 
 import numpy as np
-<<<<<<< HEAD
-=======
-
->>>>>>> 683e7438
+
 from sklearn.datasets import make_classification
 from sklearn.linear_model import LogisticRegression
 
@@ -19,10 +16,7 @@
 from src.envs.explain_env import ExplainEnv
 from src.models.blackbox import BlackBoxModel
 
-<<<<<<< HEAD
-=======
-
->>>>>>> 683e7438
+
 try:  # Optional torch / transformers / trl stack
     import torch
 except Exception:  # pragma: no cover - torch not available in minimal envs
@@ -423,15 +417,10 @@
     trainer, tokenizer, device = initialize_trainer(cfg)
     use_torch = torch is not None and not isinstance(trainer, DummyPPOTrainer)
 
-<<<<<<< HEAD
+
     dataset, blackbox = _build_default_dataset(seed=cfg.seed)
     env = ExplainEnv(dataset=dataset, blackbox=blackbox, seed=cfg.seed)
-=======
-
-    dataset, blackbox = _build_default_dataset(seed=cfg.seed)
-    env = ExplainEnv(dataset=dataset, blackbox=blackbox, seed=cfg.seed)
-
->>>>>>> 683e7438
+
     stats_history: List[Dict[str, float]] = []
 
     buffer_queries = []
